--- conflicted
+++ resolved
@@ -2,12 +2,8 @@
     'DawidSkene',
     'GLAD',
     'GoldMajorityVote',
-<<<<<<< HEAD
     'KOS',
-    'MMSR',
-=======
     'MACE',
->>>>>>> f7139308
     'MajorityVote',
     'MMSR',
     'OneCoinDawidSkene',
@@ -18,12 +14,8 @@
 from .dawid_skene import DawidSkene, OneCoinDawidSkene
 from .glad import GLAD
 from .gold_majority_vote import GoldMajorityVote
-<<<<<<< HEAD
 from .kos import KOS
-from .m_msr import MMSR
-=======
 from .mace import MACE
->>>>>>> f7139308
 from .majority_vote import MajorityVote
 from .m_msr import MMSR
 from .wawa import Wawa
