--- conflicted
+++ resolved
@@ -5,12 +5,8 @@
     DawidSkene,
     GLAD,
     GoldMajorityVote,
-<<<<<<< HEAD
     KOS,
-    MMSR,
-=======
     MACE,
->>>>>>> f7139308
     MajorityVote,
     MMSR,
     OneCoinDawidSkene,
@@ -47,11 +43,8 @@
     'GLAD',
     'GoldMajorityVote',
     'HRRASA',
-<<<<<<< HEAD
     'KOS',
-=======
     'MACE',
->>>>>>> f7139308
     'MMSR',
     'MajorityVote',
     'NoisyBradleyTerry',
